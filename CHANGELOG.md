<<<<<<< HEAD
# 0.18.5

- Add [Aave v3 deployer support](https://github.com/aave/aave-v3-deploy) in`eth_defi.aave_v3.deployer` module
- Add Solidity library linking support for Hardhat-based deployments in `eth_defi.abi.get_linked_contract`
- Adds support for extracting block data using Ankr
- Adds `AnkrReorganizationMonitor`
=======
# 0.21.8

- Add test coverage for `extract_timestamps_json_rpc_lazy`
- Expose API call counter in `LazyTimestampContainer`

# 0.21.7

- Add `block_identifier` parameteter to `estimate_buy_received_amount() / estimate_sell_received_amount()`,
  so we can ask historical prices and also track the price information per block
- Fix `0x` hash prefix missing in `LazyTimestampContainer` - looks like live RPC nodes  
  where returning JSON-RPC responses differently formatted

# 0.21.6

- Add `HotWallet.sign_bound_call_with_new_nonce`


# 0.21.5

- Create `extract_timestamps_json_rpc_lazy` that instead of reading block timestamps upfront for the given range,
  only calls JSON-RPC API when requested. It works on the cases where sparse event data is read over long block range
  and it is likely only few timestamps need to be fetched in this range.

# 0.21.4

- Added `eth_defi.enzyme.erc_20` helpers

# 0.21.3

- Fix error message `fetch_transaction_revert_reason()` crashing. 
  Also made the error message prettier and more helpful.

# 0.21.2

- Add `AssetDelta.__mul__` method

# 0.21.1

- Attempt to fix packaging to [workaround the new PyPi ZIP bomb check](https://github.com/pypi/warehouse/issues/13962).
  Enzyme ABI files no longer include AST data.
- Add `fetch_vault_balances()` state reading balance support for Enzyme vaults.

# 0.21

- Add EIP-3009 `transferWithAuthorization` support.
  Related refactoring of EIP-3009 module.

# 0.20.1

- Fix: Token equality: `TokenDetails` does a logical comparison with chain id and address,
  instaed of object comparison. This makes TokenDetails good for ifs and hash maps. This
  adds `TokenDetails.__eq__` and `TokenDetails.__hash__`.
- Fix `TradeSuccess.price` is in Python `Decimal`
- Add: `TradeSucces.get_human_price(reverse_token_order: bool)`

# 0.20

- Add USDC (Centre FiatToken)
- Add EIP-712
- Add EIP-3009
- Add `transferWithAuthorization` and `receivedWithAuthorization`
- Add Enzyme vault USDC payment forwarder allowing single click purchases (no `approve` step)
- Fix: Don't try to `trace_transaction` unless we know we are on Anvil
- Add Aave v3 loan support in `eth_defi.aave_v3.loan` module

# 0.19.2

- Add: Enzyme's FundValueCalculator contract as part of the deployment

# 0.19.1

- Fix: Excessive log output if `__repr__` on GraphQLReorganisationMonitor
- Fix: Aave deployer tests fail on Github

# 0.19

- Add [Aave v3 deployer support](https://github.com/aave/aave-v3-deploy) in`eth_defi.aave_v3.deployer` module
- Add Solidity library linking support for Hardhat-based deployments in `eth_defi.abi.get_linked_contract`
- Add: More logging and better error messages to some parts 
- Add: `figure_reorganisation_and_new_blocks(max_range)` to catch situations you somehow feed a too long block range to scan
- Add: `analyse_trade_by_receipt(input_args)` to analyse the success of Uni v3 trades when trading on Enzyme
>>>>>>> c20f8294

# 0.18.4

- Fix: Use `web3.eth.wait_for_transaction_receipt` in appropriate places
- Add: Helper functions to interact with `UniswapV3PriceHelper`

# 0.18.3

- Add: TQDM progress bar support for event reading in the form of `eth_defi.event_reader.progress_update.TQDMProgressUpdate`
- Add: Enzyme price feed removal support
- Add: `eth_defi.chain.fetch_block_timestamp` shortcut method
- Fix: Web3 6.0 compatibility
- Fix: Better error message when reorganisation monitor is missing blocks
- Fix: `EnzymePriceFeed.primitive_token` resolution fails on some Enzyme tokens on Polygon


# 0.18.2

- Add argument `Vault.fetch(generic_adapter_address)`

# 0.18.1

- Fix: Handle `HexBytes` event signatures for Web3 6.0 
- API change: No longer allow `HexBytes` results to fall through in `LogResult` to make sure 
  all event readers get the data in the same format

# 0.18

- Dependency version updates
- Fix: Various fixes to transaction receipt handling
- Fix: Report the revert reason why Uniswap v2 pair deployment fails
- Fix: `eth_defi.uniswap_v2.analysis.analyse_trade_by_receipt` supports complex compounded transactions
- Add: `eth_defi.deploy.get_registered_contract` for unit test contract diagnosis
- API change: `VaultControllerWallet.sign_transaction_with_new_nonce` has new API
- API change: Use bound `ContractFunction` in `EnzymeVaultTransaction`

# 0.17

- Reorganise ABI compilation process, source dependencies and `eth_defi.abi` folder layout
- In-house contracts are now compiled using [Foundry](https://book.getfoundry.sh/)
- Add `VaultSpecificGenericAdapter.sol` for Enzyme
- Add `eth_defi.enzyme.vault_controlled_vallet`
- Add `eth_defi.tx.AssetDelta`

# 0.16.1 

- Add `Vault.fetch_denomination_token_usd_exchange_rate`

# 0.16

- Add initial Chainlink support
- Add [eth_defi.reader.multithread.MultithreadEventReader for easy to use high-speed Solidity event reading](https://web3-ethereum-defi.readthedocs.io/tutorials/multithread-reader.html)
- Add Enzyme's price feeds 
- Add Enzyme's `Vault.fetch`
- Add `eth_defi.utils.to_unix_timestamp`
- Add `eth_defi.reorganisation_monitor.create_reorganisation_monitor`
- Rename: `eth_defi.enzyme.events.Withdrawal` -> `Redemption`
- Optimize `get_contract` with improved caching
- Add preliminary `assert_call_success_with_explanation` - but looks like Anvil support is still missing, 
  so currently hacked together

# 0.15.3

- Add `EnzymeDeployment.fetch_vault`
- Add `Vault.fetch_deployment_event`
- Add `BroadcastFailure` exception
- Fix token sorting condition in Uniswap v2 pair deployment
- Fix Anvil launch to do three attempts by default if the process fails to launch
- Web3.py 6.0 release API fixes

# 0.15.2

- Add API call count middleware
- Fix: Clean accidentally released breakpoint code in revert middleware 


# 0.15.1

- Added [a script for verifying the integrity of your EVM JSON-RPC node data](https://web3-ethereum-defi.readthedocs.io/tutorials/index.html)
- Added `TunedWeb3Factory(thread_local_cache)` option for more performant web3 connection when using thread pooling

# 0.15

- Migrate to Web3.py 6.0. Notable Web3.py API changes:
  - `toChecksumAddress` -> `to_checksum_address`
  - `processReceipt` -> `process_receipt`
  - `web3.contract.Contract` -> `web3.contract.contract.Contract`
  - `solidityKeccak` -> `solidity_keccak`
  - `decode_function_input` returns dict instead of tuple
- Support Anvil as the unit test backend ove `EthereumTester` - Anvil is much faster
- `deploy_contract()` tracks deployed contracts and their ABIs so we can print symbolic Solidity stack traces
- Print Solidity stack traces of failed transactions using `print_symbolic_trace()` and `trace_evm_transaction()`
- Adding initial Enzyme Protocol APIs
- Adding dHEDGE Protocol ABI files and compile commands
- Add `revert_reason_middleware`
- Documentation restructure

# 0.14.1

- Add Ethereum to `AAVE_V3_NETWORKS` configuration
- Fix price calculation in Uniswap v3 `analysis.py`

# 0.14

- Replace `ganache` with `anvil` as the mainnet fork solution. Anvil is much more stable
  than Ganache what comes to JSON-RPC. Anvil is much faster. You can now call
  [fork_network_anvil](https://web3-ethereum-defi.readthedocs.io/api/_autosummary/eth_defi.anvil.html#module-eth_defi.anvil) that is a drop-in replacement for old
  Ganache based `fork_network`.
- Move internal test suite to use Anvil instead of Ganache. This allows us to remove
  `flaky` decorators on tests.
- Add `analysis.py` for Uniswap V3 and relevant tests
- Add `mock_partial_deployment` function for V3
- Abstract `TradeResult`, `TradeSuccess`, and `TradeFailure` out of Uniswap V2 and into eth_defi.trade, since also used in Uniswap V3
- Add Uniswap V3 `increase_liquidity()` and `decrease_liquidity()` by @pbharrin

# 0.13.11

- Add Uniswap V3 decode_path method 

# 0.13.10

- Uniswap v3 fixes

# 0.13.9

- Add middleware support for Avalanche C-chain

# 0.13.8

- Fix retry sleep not reset between function calls in `exception_retry_middleware`

# 0.13.7

- Fix `extract_timestamps_json_rpc` to be compatible with both middlewared and non-middlewared JSON-RPC
  request format (string hex numbers vs. converted ints).

# 0.13.6

- Attempt to overcome `ValueError: {'message': 'Internal JSON-RPC error.', 'code': -32603}` if served by a Pokt relay

# 0.13.5

- `has_graphql_support` made more robust

# 0.13.4

- Retry middleware fine tuning

# 0.13.3

- Off by one fix in read_events_concurrent max block range
- More event reader test coverage

# 0.13.2

- Better test and exception coverage if bad `extract_timestamps`
  is passed while reading events. This prevents the library
  user to write a bad timestamp provider function.

# 0.13.1

- Fix `filter` and `event` assert in `read_events_concurrent()` 

# 0.13

- Fix: Duplicate events appearing when using the concurrent event reader
- Added `ReorganisationMonitor` and `ChainReorganisationDetected` to deal with unstable chain tips when
  doing event ignestion
- Added `uniswap-v2-pairs-swap-live.py` example that shows real-time
  swaps happening on QuickSwap (Polygon) in a terminal
- Add `has_graphql_support()` to detect GraphQL interface on GoEthereum
- Add `GraphQLReorganisationMonitor` for very fast downloading
  of block headers and timestamps using GoEthereum /graphql API 

# 0.12

- Added `generate_fake_uniswap_v2_data()` to generate synthetic Uniswap v2 trade feeds
- Improved `PairDetails` API, added `get_current_mid_price()`
- Add `PairDetails.checksum_free_address` to shortcut getting lowercased Ethereum address
- Added `convert_jsonrpc_value_to_int()` to deal differences between real JSON-RPC and EthereumTester
- Add `install_chain_middleware()` and `install_retry_middleware()`
- Add `measure_block_time()`
- Add multiple contract address filtering to the event reader
- Add `fetch_deployment` for Uniswap v3
- Add `swap_with_slippage_protection` for Uniswap v3


# 0.11.3

- Add new PriceOracle types for unit testing

# 0.11.2

- Adding Trader Joe compatibility. Unlike other clones, Trader Joe uses `Router.WAVAX` instead `Roueter.WETH`
  for the native token variable.
- Document BNB Chain "Limits exceeded" error - BNB Chain eth_getLogs have been 
  disabled on public endpoints

# 0.11.1

- Moving `nbsphinx` to optional dependency, was as core dependency by accident

# 0.11

- Feature: generic price oracle implementation with configurable price function
- Feature: time weighted average price (TWAP) price function for price oracle
- Feature: price oracle implementation for Uniswap v2 and v3 pools
- Feature: `update_live_price_feed` for real-time Uniswap v2 and v3 price oracles
- Feature: `fetch_pair_details` to get info on Uniswap v2 pairs
- API change: Refactored event filter implementation to `eth_defi.reader.filter`

# 0.10.0

- Fix: Python 3.9 or later required
- Feature: Added Uniswap V3 price helper (both single hop and multi hops)
- API change: Moved Uniswap V3 `add_liquidity` to its own function
- Fix: Correct slippage calculation to match official Uniswap v2 SDK
- Fix: Microsoft Windows compatibility: Always use utf-8 when reading and writing text files

# 0.9

- Feature: [High speed Solidity events / eth_getLogs fetching and decoding](https://github.com/tradingstrategy-ai/web3-ethereum-defi/blob/master/scripts/read-uniswap-v2-pairs-and-swaps-concurrent.py)
- Feature: [JSON-RPC retry middleware with sleep and backoff](https://web3-ethereum-defi.readthedocs.io/_autosummary/eth_defi.middleware.http_retry_request_with_sleep_middleware.html#eth_defi.middleware.http_retry_request_with_sleep_middleware)
- Feature: Added [decode_signed_transaction](https://web3-ethereum-defi.readthedocs.io/_autosummary/eth_defi.tx.decode_signed_transaction.html#eth_defi.tx.decode_signed_transaction) with EIP-2718 and EIP-2930 tx support
- Feature: Added `estimate_buy_received_amount_raw` and `estimate_sell_received_amount_raw`
- Fix: pairFor could give a wrong address for trading pair 
- Fix: Cosmetic API improvements and fixes, with more asserts 
- API change: Split `analyse_trade` -> `analyse_trade_by_hash` and `analyse_trade_by_receipt`
- API change: Rename module `txmonitor` -> `confirmation`

# 0.8

- Update web3.py dependency to 5.28.0
- Feature: Added Uniswap v2 swap function with slippage protection
- Feature: Added support for `fee` and `slippage` to Uniswap v2 price calculations
- Feature: Added Uniswap v2 pair liquidity fetch
- Feature: Added support for three-way swap (swap through an intermediate token) and price calculations
- Feature: Added support for [transfer fee, token tax and honeypot checks](https://tradingstrategy.ai/docs/programming/token-tax.html)
- API change: Moved `get_amount_in` and `get_amount_out` to `UniswapV2FeeCalculator` class
- Fix: Improve exception message when transactions timeout
- Feature: [Added ERC-20 transfer tutorial](https://web3-ethereum-defi.readthedocs.io/transfer.html)

# 0.7.1

- Completed migration to new [web3-ethereum-defi](https://github.com/tradingstrategy-ai/web3-ethereum-defi) package name

# 0.6

- Feature: Added revert reason extraction for failed transactions
- Feature: Added `eth_defi.gas.node_default_gas_price_strategy` to support BNB Chain
- Fix: BNB Chain compatibility fixes because of brokeness in Ethereum JSON-RPC
- Fix: Ganache compatibility fixes because of brokeness in Ethereum JSON-RPC
- Fix: Wait 10 seconds instead of 5 seconds to ganache-cli to launch, as the latter is too slow for some computers
- Fix: Optimize `wait_transactions_to_complete`
- API change: Created a separate `broadcast_transactions` function


# 0.5

- Feature: Added initial Uniswap v3 testing support
- Feature: Allow override init code hash for `eth_defi.uniswap_v2.fetch_deployment`
- Feature: Faster failing if ganache-cli RPS port is already taken
- Feature: Added `fetch_erc20_balances_by_token_list`
- Feature: Added `get_transaction_data_field`
- API change: `uniswap_v2` or `uniswap_v3` are now their respective submodules
- API change: Rename `fetch_erc20_balances` -> `fetch_erc20_balances_by_transfer_event`
- API change: Removed `fetch_erc20_balances_decimal_by_transfer_event`
- API change: Rename `convert_to_decimal` -> `convert_balances_to_decimal`
- Fix: `fetch_erc20_balances`: User friendly error message when trying to grab a too big chunk of transfers once
- Fix: Use `london` hard fork by default for `fork_network`

# 0.4

- Feature: [eth_defi.ganache module](https://smart-contracts-for-testing.readthedocs.io/en/latest/_autosummary/eth_defi.ganache.html#module-eth_defi.ganache) to support ganache-cli mainnet forks
- Feature: `HotWallet.get_native_currency_balance` to easier management of hot wallet accounts
- Feature: `HotWallet.from_private_key` to easier management of hot wallet accounts

# 0.3

- Rename module: `eth_defi.portfolio` -> `eth_defi.balances`
- Fix: Documentation now builds correctly with body text for functions 
- Fix: ERC-20 balances when there exist debit transactions 

# 0.2.0

- Feature: ERC-20 token deployments with custom decimals
- Feature: Wallet ERC-20 token holdings analysis
- Feature: Scaleable Solidity event fetcher
- Feature: Uniswap v2 price impact and fee estimator
- Feature: Fetch Uniswap deployment from on-chain data
- Feature: ERC-20 detail fetcher
- Feature: London hard fork compatible gas estimator
- Feature: Hot wallet with nonce management and batch sending
- Feature: Sending and confirming transactions in batches
- Renamed package to `eth-hentai`

# 0.1

- Initial release<|MERGE_RESOLUTION|>--- conflicted
+++ resolved
@@ -1,11 +1,3 @@
-<<<<<<< HEAD
-# 0.18.5
-
-- Add [Aave v3 deployer support](https://github.com/aave/aave-v3-deploy) in`eth_defi.aave_v3.deployer` module
-- Add Solidity library linking support for Hardhat-based deployments in `eth_defi.abi.get_linked_contract`
-- Adds support for extracting block data using Ankr
-- Adds `AnkrReorganizationMonitor`
-=======
 # 0.21.8
 
 - Add test coverage for `extract_timestamps_json_rpc_lazy`
@@ -87,7 +79,6 @@
 - Add: More logging and better error messages to some parts 
 - Add: `figure_reorganisation_and_new_blocks(max_range)` to catch situations you somehow feed a too long block range to scan
 - Add: `analyse_trade_by_receipt(input_args)` to analyse the success of Uni v3 trades when trading on Enzyme
->>>>>>> c20f8294
 
 # 0.18.4
 
