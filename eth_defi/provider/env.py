"""Get JSON-RPC URL from environment varbless."""
<<<<<<< HEAD
=======
import os
>>>>>>> 184deb7c

from eth_defi.chain import CHAIN_NAMES


def get_json_rpc_env(chain: int) -> str:
    """Get the JSON-RPC URL environment variable based on the chain id.

    - Map chain id to a name and from there to environment variables.
    """
    chain_name = CHAIN_NAMES.get(chain)
    assert chain_name, f"CHAIN_NAMES not configured for chain if {chain}"
    return f"JSON_RPC_{chain_name.upper()}"


def read_json_rpc_url(chain: int) -> str:
    """Read JSON-RPC URL from environment variable based on the chain id.

    :raises ValueError: If the environment variable is not set for the given chain.
    """
    assert type(chain) is int, f"Chain ID must be an integer: {type(chain)}"
    env_var = get_json_rpc_env(chain)
    json_rpc_url = os.environ.get(env_var)
    if not json_rpc_url:
        raise ValueError(f"Environment variable {env_var} is not set for chain {chain}")
    return json_rpc_url<|MERGE_RESOLUTION|>--- conflicted
+++ resolved
@@ -1,8 +1,5 @@
 """Get JSON-RPC URL from environment varbless."""
-<<<<<<< HEAD
-=======
 import os
->>>>>>> 184deb7c
 
 from eth_defi.chain import CHAIN_NAMES
 
