"""IPOR vault reading implementation."""

import datetime
from functools import cached_property
from typing import Iterable

from cachetools import cached
from web3 import Web3
from web3.contract import Contract
from web3.types import BlockIdentifier

from eth_defi.abi import ZERO_ADDRESS_STR, get_deployed_contract
from eth_defi.erc_4626.vault import ERC4626HistoricalReader, ERC4626Vault
from eth_defi.event_reader.conversion import convert_int256_bytes_to_int
from eth_defi.event_reader.multicall_batcher import EncodedCall, EncodedCallResult, MultiprocessMulticallReader
from eth_defi.vault.base import VaultHistoricalReader, VaultHistoricalRead

#: function getPerformanceFeeData() external view returns (PlasmaVaultStorageLib.PerformanceFeeData memory feeData);
#: PlasmaVaultLib.sol
#: https://etherscan.io/address/0xabab980f0ecb232d52f422c6b68d25c3d0c18e3e#code
PERFORMANCE_FEE_CALL_SIGNATURE = Web3.keccak(text="getPerformanceFeeData()")[0:4]


#: function getManagementFeeData() external view returns (PlasmaVaultStorageLib.PerformanceFeeData memory feeData);
#: https://etherscan.io/address/0xabab980f0ecb232d52f422c6b68d25c3d0c18e3e#code
MANAGEGEMENT_FEE_CALL_SIGNATURE = Web3.keccak(text="getManagementFeeData()")[0:4]


class IPORVaultHistoricalReader(ERC4626HistoricalReader):
    """Read IPOR vault core data + fees"""

    def construct_multicalls(self) -> Iterable[EncodedCall]:
        yield from self.construct_core_erc_4626_multicall()
        yield from self.construct_fee_calls()

    def construct_fee_calls(self) -> Iterable[EncodedCall]:
        performance_fee_call = EncodedCall.from_keccak_signature(
            address=self.vault.address,
            signature=PERFORMANCE_FEE_CALL_SIGNATURE,
            function="getPerformanceFeeData",
            data=b"",
            extra_data={
                "vault": self.vault.address,
            },
            first_block_number=self.first_block,
        )
        yield performance_fee_call

        management_fee_call = EncodedCall.from_keccak_signature(
            address=self.vault.address,
            signature=MANAGEGEMENT_FEE_CALL_SIGNATURE,
            function="getManagementFeeData",
            data=b"",
            extra_data={
                "vault": self.vault.address,
            },
            first_block_number=self.first_block,
        )
        yield management_fee_call

    def process_ipor_fee_result(self, call_by_name: dict[str, EncodedCallResult]) -> tuple:
        """Decode IPOR specific data."""

        # File 21 of 47 : PlasmaVaultStorageLib.sol
        #     /// @custom:storage-location erc7201:io.ipor.PlasmaVaultPerformanceFeeData
        #     struct PerformanceFeeData {
        #         address feeManager;
        #         uint16 feeInPercentage;
        #     }
        data = call_by_name["getPerformanceFeeData"].result
        performance_fee = int.from_bytes(data[32:64], byteorder="big") / 10_000

        #
        #     /// @custom:storage-location erc7201:io.ipor.PlasmaVaultManagementFeeData
        #     struct ManagementFeeData {
        #         address feeManager;
        #         uint16 feeInPercentage;
        #         uint32 lastUpdateTimestamp;
        #     }
        #
        data = call_by_name["getManagementFeeData"].result
        management_fee = int.from_bytes(data[32:64], byteorder="big") / 10_000

        return performance_fee, management_fee

    def process_result(
        self,
        block_number: int,
        timestamp: datetime.datetime,
        call_results: list[EncodedCallResult],
    ) -> VaultHistoricalRead:
        call_by_name = self.dictify_multicall_results(block_number, call_results)

        # Decode common variables
        share_price, total_supply, total_assets, errors = self.process_core_erc_4626_result(call_by_name)
        performance_fee, management_fee = self.process_ipor_fee_result(call_by_name)

        # Subclass
        return VaultHistoricalRead(
            vault=self.vault,
            block_number=block_number,
            timestamp=timestamp,
            share_price=share_price,
            total_assets=total_assets,
            total_supply=total_supply,
            performance_fee=performance_fee,
            management_fee=management_fee,
            errors=errors,
        )


class IPORVault(ERC4626Vault):
    """IPOR vault support.

    - Add specialised reader with fees support
    - Example vault: https://app.ipor.io/fusion/base/0x45aa96f0b3188d47a1dafdbefce1db6b37f58216
    """

    @cached_property
    def plasma_vault(self) -> Contract:
        """Get IPOR's proprietary PlasmaVault implementation."""
        #
        return get_deployed_contract(
            self.web3,
            fname="ipor/PlasmaVaultBase.json",
            address=self.vault_address,
        )

    @cached_property
    def access_manager(self) -> Contract:
        """Get IPOR's contract managing vault access rules.

        - Redemption delay, and such
        """
        plasma_vault = self.plasma_vault
        access_manager = plasma_vault.functions.getAccessManagerAddress().call()

        return get_deployed_contract(
            self.web3,
            fname="ipor/AccessManager.json",
            address=access_manager,
        )

    def get_historical_reader(self) -> VaultHistoricalReader:
        return IPORVaultHistoricalReader(self)

    def get_management_fee(self, block_identifier: BlockIdentifier) -> float:
        """Get the current management fee as a percent.

        :return:
            0.1 = 10%
        """
        management_fee_call = EncodedCall.from_keccak_signature(
            address=self.address,
            function="getPerformanceFeeData",
            signature=MANAGEGEMENT_FEE_CALL_SIGNATURE,
            data=b"",
            extra_data=None,
        )
        data = management_fee_call.call(self.web3, block_identifier)
        management_fee = int.from_bytes(data[32:64], byteorder="big") / 10_000
        return management_fee

    def get_performance_fee(self, block_identifier: BlockIdentifier) -> float:
        """Get the current performancae fee as a percent.

        :return:
            0.1 = 10%
        """
        performance_fee_call = EncodedCall.from_keccak_signature(
            address=self.address,
            function="getPerformanceFeeData",
            signature=PERFORMANCE_FEE_CALL_SIGNATURE,
            data=b"",
            extra_data=None,
        )
        data = performance_fee_call.call(self.web3, block_identifier=block_identifier)
        performance_fee = int.from_bytes(data[32:64], byteorder="big") / 10_000
<<<<<<< HEAD
        return performance_fee
=======
        return performance_fee

    def get_redemption_delay(self) -> datetime.timedelta:
        """Get the redemption delay for the vault.

        :return: Redemption delay as a timedelta.
        """
        # IPOR vaults do not have a redemption delay
        # https://basescan.org/address/0x187937aab9b2d57D606D0C3fB98816301fcE0d1f#readContract
        access_manager = self.access_manager
        seconds = access_manager.functions.REDEMPTION_DELAY_IN_SECONDS().call()
        return datetime.timedelta(seconds=seconds)

    def get_redemption_delay_over(self, address: str) -> datetime.datetime:
        """Get the redemption delay left for an account.

        :return: When the account can redeem.
        """
        # IPOR vaults do not have a redemption delay
        # https://basescan.org/address/0x187937aab9b2d57D606D0C3fB98816301fcE0d1f#readContract
        access_manager = self.access_manager
        unix_timestamp = access_manager.functions.getAccountLockTime(address).call()
        return datetime.datetime.fromtimestamp(unix_timestamp, tz=datetime.timezone.utc).replace(tzinfo=None)
>>>>>>> a83b73e0
<|MERGE_RESOLUTION|>--- conflicted
+++ resolved
@@ -176,9 +176,6 @@
         )
         data = performance_fee_call.call(self.web3, block_identifier=block_identifier)
         performance_fee = int.from_bytes(data[32:64], byteorder="big") / 10_000
-<<<<<<< HEAD
-        return performance_fee
-=======
         return performance_fee
 
     def get_redemption_delay(self) -> datetime.timedelta:
@@ -202,4 +199,3 @@
         access_manager = self.access_manager
         unix_timestamp = access_manager.functions.getAccountLockTime(address).call()
         return datetime.datetime.fromtimestamp(unix_timestamp, tz=datetime.timezone.utc).replace(tzinfo=None)
->>>>>>> a83b73e0
