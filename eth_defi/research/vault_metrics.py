"""Vault metrics calculations.

- Calculate various performance reports and charts for vaults.
- `For performance stats see FFN <https://pmorissette.github.io/ffn/quick.html>`__.
"""

import datetime
import logging
import math
from enum import Enum
from typing import Literal, TypeAlias, Optional
import warnings
from dataclasses import dataclass, is_dataclass, asdict

import numpy as np
import pandas as pd
import plotly.graph_objects as go

from plotly.subplots import make_subplots
from plotly.graph_objects import Figure
import plotly.io as pio
from tqdm.auto import tqdm
from ffn.core import PerformanceStats
from ffn.core import calc_stats
from ffn.utils import fmtn, fmtp
from slugify import slugify

from eth_defi.chain import get_chain_name
from eth_defi.erc_4626.core import ERC4262VaultDetection
from eth_defi.research.value_table import format_series_as_multi_column_grid
from eth_defi.research.wrangle_vault_prices import forward_fill_vault
from eth_defi.token import is_stablecoin_like, normalise_token_symbol
from eth_defi.vault.base import VaultSpec
from eth_defi.vault.fee import FeeData, VaultFeeMode
from eth_defi.vault.flag import get_notes, VaultFlag
from eth_defi.vault.vaultdb import VaultDatabase, VaultRow
from eth_defi.vault.risk import get_vault_risk, VaultTechnicalRisk
from eth_defi.compat import native_datetime_utc_now

logger = logging.getLogger(__name__)

#: Percent as the floating point.
#:
#: 0.01 = 1%
Percent: TypeAlias = float


def fmt_one_decimal_or_int(x: float | None) -> str:
    """Display fees to .1 accuracy if there are .1 fractions, otherwise as int."""

    if x is None or x == "-":
        # "-" is legacy data, should not be used anymore
        return "?"

    y = round(float(x * 100), 1)
    return f"{y:.0f}%" if y.is_integer() else f"{y:.1f}%"


def slugify_protocol(protocol: str) -> str:
    """Create a slug from protocol name for URLs.

    :param protocol:
        The protocol name.
    """

    if "unknown" in protocol.lower() or "not identifier" in protocol.lower():
        return "unknown"

    return slugify(protocol)


def slugify_vault(
    name: str | None,
    symbol: str | None,
    address: str,
    existing_slugs: set[str],
) -> str:
    """Create a slug from vault metadata for URLs."""

    # We have name but no symbol
    if (not name) and symbol and len(symbol) >= 3:
        name = symbol

    if not name or len(name) <= 2:
        return address

    base_slug = slugify(name)

    if base_slug not in existing_slugs:
        return base_slug

    for attempt in range(2, 20):
        new_slug = f"{base_slug}-{attempt}"
        if new_slug not in existing_slugs:
            return new_slug

    return address


def create_fee_label(
    fee_data: FeeData,
):
    """Create 2% / 20% style labels to display variosu kinds of vault fees.

    Order is: management / performance / deposit / withdrawal fees.
    """

    management_fee_annual = fee_data.management
    performance_fee: Percent = fee_data.performance
    deposit_fee: Percent = fee_data.deposit
    withdrawal_fee: Percent = fee_data.withdraw

    internalised_label = " (int.)" if fee_data.internalised else ""

    # All fees zero
    if management_fee_annual == 0 and performance_fee == 0 and deposit_fee == 0 and withdrawal_fee == 0:
        return "0% / 0%"

    if deposit_fee in (0, None) and withdrawal_fee in (0, None):
        return f"{fmt_one_decimal_or_int(management_fee_annual)} / {fmt_one_decimal_or_int(performance_fee)}{internalised_label}"

    return f"{fmt_one_decimal_or_int(management_fee_annual)} / {fmt_one_decimal_or_int(performance_fee)} / {fmt_one_decimal_or_int(deposit_fee)} / {fmt_one_decimal_or_int(withdrawal_fee)}{internalised_label}"


def resample_returns(
    returns_1h: pd.Series,
    freq="D",
) -> pd.Series:
    """Calculate returns from resampled returns series.

    :param returns_1h:
        The original returns series.
    """

    # Wealth index from hourly returns
    wealth = (1.0 + returns_1h).cumprod()
    # Take last wealth per period and compute period-over-period returns
    wealth_resampled = wealth.resample(freq).last()
    returns = wealth_resampled.dropna().pct_change().fillna(0.0)
    return returns


def calculate_returns(
    share_price: pd.Series,
    freq="D",
) -> pd.Series:
    """Calculate returns from resampled share price series."""

    share_price = share_price.resample(freq).last()
    returns = share_price.dropna().pct_change().fillna(0.0)
    return returns


def calculate_cumulative_returns(
    cleaned_returns: pd.Series,
    freq="D",
):
    """Takes a returns series and calculates cumulative returns.

    - The cleaned returns series is created by :py:mod:`eth_defi.research.wrangle_vault_prices`.
    """
    assert isinstance(cleaned_returns, pd.Series)
    assert isinstance(cleaned_returns.index, pd.DatetimeIndex), "returns must have DatetimeIndex"

    s = cleaned_returns

    # Wealth index and cumulative returns
    wealth = (1.0 + s).cumprod()
    if freq is None:
        cum = wealth - 1.0
    else:
        # Resample the wealth index correctly, then convert to cumulative returns
        wealth_resampled = wealth.resample(freq).last()
        cum = wealth_resampled - 1.0

    # Make the first point baseline 0.0
    if len(cum) > 0:
        cum.iloc[0] = 0.0
    return cum


def zero_out_near_zero_prices(s: pd.Series, eps: float = 1e-9, clip_negatives: bool = True) -> pd.Series:
    """
    Replace values with |x| < eps by 0. Optionally clip negatives to 0.
    Keeps NaN as-is, turns {+/-} inf into NaN.
    """
    s = pd.Series(s, dtype="float64").copy()
    s[~np.isfinite(s)] = np.nan
    if clip_negatives:
        s = s.clip(lower=0.0)
    # Zero-out tiny magnitudes
    s = s.where(~np.isclose(s, 0.0, atol=eps), 0.0)
    return s


def calculate_net_profit(
    start: datetime.datetime,
    end: datetime.datetime,
    share_price_start: float,
    share_price_end: float,
    management_fee_annual: Percent,
    performance_fee: Percent,
    deposit_fee: Percent | None,
    withdrawal_fee: Percent | None,
    seconds_in_year=365.25 * 86400,
    sample_count: int | None = None,
) -> Percent:
    """Calculate profit after external fees have been reduced from the share price change.

    :param start:
        Start datetime of the investment period.

    :param end:
        End datetime of the investment period.

    :param share_price_start:
        Share price at the start of the investment period.

    :param share_price_end:
        Share price at the end of the investment period.

    :param management_fee_annual:
        Annual management fee as a percent (0.02 = 2% per year).

    :param performance_fee:
        Performance fee as a percent (0.20 = 20% of profits).

    :param deposit_fee:
        Deposit fee as a percent (0.01 = 1% fee), or None if no fee.

    :param withdrawal_fee:
        Withdrawal fee as a percent (0.01 = 1% fee), or None if no fee.

    :param sample_count:
        If we have not enough returns data, do not try to calculate profit.

    :return:
        Net profit as a floating point (0.10 = 10% profit).
    """
    assert isinstance(start, datetime.datetime), f"start must be datetime, got {type(start)}"
    assert isinstance(end, datetime.datetime), f"end must be datetime, got {type(end)}"

    assert end >= start, f"End datetime must be after start datetime: {start} - {end}"

    if start == end:
        # Only 1 sample
        return 0

    if share_price_start == 0:
        # Some broken vaults give zero share price periods
        return 0

    # Min 2 day
    if sample_count is not None and sample_count < 2:
        return 0

    assert share_price_end >= 0, "End share price must be non-negative"
    if management_fee_annual in (None, "-"):
        # - is legacy
        management_fee_annual = 0.0
    assert 0 <= management_fee_annual < 1, "Management fee must be between 0 and 1"
    if performance_fee in (None, "-"):
        # - is legacy
        performance_fee = 0.0
    assert 0 <= performance_fee < 1, "Performance fee must be between 0 and 1"
    if deposit_fee is None:
        deposit_fee = 0.0
    if withdrawal_fee is None:
        withdrawal_fee = 0.0
    assert 0 <= deposit_fee < 1, "Deposit fee must be between 0 and 1"
    assert 0 <= withdrawal_fee < 1, "Withdrawal fee must be between 0 and 1"

    delta = end - start
    years = delta.total_seconds() / seconds_in_year
    gross_return = (share_price_end / share_price_start) - 1.0
    return_after_management = gross_return - (management_fee_annual * years)
    if return_after_management > 0:
        net_fund_return = return_after_management * (1 - performance_fee)
    else:
        net_fund_return = return_after_management
    net_profit = (1 - deposit_fee) * (1 + net_fund_return) * (1 - withdrawal_fee) - 1
    return net_profit


def calculate_net_returns_from_price(
    name: str,
    share_price: pd.Series,
    management_fee_annual: Percent | None,
    performance_fee: Percent | None,
    deposit_fee: Percent | None,
    withdrawal_fee: Percent | None,
    seconds_in_year=365.25 * 86400,
    zero_epsilon=0.001,
    freq="h",
) -> pd.Series:
    """Convert a share price series to net return series after fees.

    :param name:
        For debugging

    :param share_price:
        Share price series with datetime index.

    :param management_fee_annual:
        Annual management fee as a percent (0.02 = 2% per year).

    :param performance_fee:
        Performance fee as a percent (0.20 = 20% of profits).

    :param deposit_fee:
        Deposit fee as a percent (0.01 = 1% fee), or None if no fee.

    :param withdrawal_fee:
        Withdrawal fee as a percent (0.01 = 1% fee), or None if no fee.

    :param freq:
        The time series frequency (hourly, daily, etc) for management fee calculation.

    :return:
        Cumulative net profit as a floating point (0.10 = 10% profit).
    """

    assert isinstance(share_price, pd.Series), f"share_price must be pandas Series, got {type(share_price)}"
    assert isinstance(share_price.index, pd.DatetimeIndex), "share_price must have DatetimeIndex"

    if management_fee_annual in (None, "-"):
        management_fee_annual = 0.0
    assert 0 <= management_fee_annual < 1, "Management fee must be between 0 and 1"
    if performance_fee in (None, "-"):
        performance_fee = 0.0
    assert 0 <= performance_fee < 1, "Performance fee must be between 0 and 1"
    if deposit_fee is None:
        deposit_fee = 0.0
    if withdrawal_fee is None:
        withdrawal_fee = 0.0
    assert 0 <= deposit_fee < 1, "Deposit fee must be between 0 and 1"
    assert 0 <= withdrawal_fee < 1, "Withdrawal fee must be between 0 and 1"
    if deposit_fee is None:
        deposit_fee = 0.0
    if withdrawal_fee is None:
        withdrawal_fee = 0.0
    assert 0 <= deposit_fee < 1, "Deposit fee must be between 0 and 1"
    assert 0 <= withdrawal_fee < 1, "Withdrawal fee must be between 0 and 1"

    if len(share_price) == 0:
        return share_price

    if len(share_price) == 1:
        return pd.Series([0], index=share_price.index)

    sp = share_price

    # Epsilon issues
    #
    # array([0.00000000e+00, 2.99184722e-06, 1.99455884e-06, 9.97277433e-07,
    #        9.97276438e-07, 9.97275444e-07, 9.97274449e-07, 9.97273454e-07,
    #        9.97272460e-07, 9.97271465e-07, 9.97270471e-07, 9.97269476e-07,
    #        9.97268482e-07, 9.97267487e-07, 9.97266492e-07, 9.97265498e-07,
    #        9.97264504e-07, 9.97263509e-07, 9.97262514e-07, 9.97261520e-07,
    #        9.97260525e-07, 9.97259531e-07, 9.97258536e-07, 9.97257542e-07,
    #        9.97256547e-07, 9.97255553e-07, 9.97254558e-07, 9.97253564e-07,
    #        9.97252569e-07, 9.97251575e-07, 9.97250580e-07])
    sp = zero_out_near_zero_prices(sp, eps=zero_epsilon)

    # Find first strictly positive, finite price to avoid division by zero
    valid = np.isfinite(sp.values) & (sp.values > 0.0)
    if not valid.any():
        # No valid start price -> return zeros
        return pd.Series(0.0, index=sp.index)

    first_pos_idx = sp.index[np.argmax(valid)]
    sp_slice = sp.loc[first_pos_idx:]

    start_time = sp_slice.index[0]
    share_price_start = sp_slice.iloc[0]

    deltas = sp_slice.index - start_time
    years = deltas.total_seconds() / seconds_in_year

    gross_returns = (sp_slice / share_price_start) - 1.0
    return_after_management = gross_returns - (management_fee_annual * years)

    # Apply performance fee only on positive returns
    net_fund_returns = return_after_management.where(
        return_after_management <= 0.0,
        return_after_management * (1.0 - performance_fee),
    )

    net_profits_slice = (1.0 - deposit_fee) * (1.0 + net_fund_returns) * (1.0 - withdrawal_fee) - 1.0

    # Ensure t0 is 0 return
    net_profits_slice.iloc[0] = 0.0

    # Pre-start values are 0
    out = pd.Series(0.0, index=sp.index, dtype=float)
    out.loc[net_profits_slice.index] = net_profits_slice

    return out


def calculate_net_returns_from_gross(
    name: str,
    cumulative_returns: pd.Series,
    management_fee_annual: Optional[Percent],
    performance_fee: Optional[Percent],
    deposit_fee: Optional[Percent],
    withdrawal_fee: Optional[Percent],
    seconds_in_year=365.25 * 86400,
) -> pd.Series:
    """Convert a cumulative gross return series to a cumulative net return series after fees.

    This function correctly models a High-Water Mark (HWM) for performance fees,
    which requires an iterative calculation (a loop). This loop operates on
    Numpy arrays for maximum speed.

    - Management fees are accrued based on the time delta of each period.
    - Performance fees are charged only on profits above the highest *net* value.
    - Deposit fees are applied once at the start (t=0).
    - Withdrawal fees are applied once at the end (t=T).

    :param name:
        Name for the returned pandas Series.
    :param cumulative_returns:
        A pandas Series with a DatetimeIndex representing the
        cumulative *gross* return index (e.g., 1.0, 1.02, 1.05) OR
        cumulative *gross* profit (e.g., 0.0, 0.02, 0.05).
    :param management_fee_annual:
        Annual management fee as a decimal (e.g., 0.02 for 2%).
    :param performance_fee:
        Performance fee as a decimal (e.g., 0.20 for 20% of profits
        above the High-Water Mark).
    :param deposit_fee:
        Fee applied to the initial deposit as a decimal (e.g., 0.01 for 1%).
    :param withdrawal_fee:
        Fee applied to the final withdrawal as a decimal (e.g., 0.01 for 1%).
    :param seconds_in_year:
        The number of seconds in a year for precise management fee accrual.
    :return:
        A pandas Series of the cumulative *net profit* (e.g., 0.10 for 10%).
    """
    virtual_share_price = cumulative_returns + 1.0

    return calculate_net_returns_from_price(
        name=name,
        share_price=virtual_share_price,
        management_fee_annual=management_fee_annual,
        performance_fee=performance_fee,
        deposit_fee=deposit_fee,
        withdrawal_fee=withdrawal_fee,
    )


def calculate_sharpe_ratio_from_returns(
    hourly_returns: pd.Series,
    risk_free_rate: float = 0.00,
    year_multiplier: float = 365,
) -> float:
    """
    Calculate annualized Sharpe ratio from hourly returns.

    :param hourly_returns: Pandas Series of hourly percentage returns.
    :param risk_free_rate: Annualized risk-free rate (default 2%).
    :return: Sharpe ratio as a float.
    """

    assert isinstance(hourly_returns, pd.Series), f"hourly_returns must be a pandas Series, got {type(hourly_returns)}"

    if len(hourly_returns) < 2:
        return np.nan  # Not enough data

    # Annualize mean return (assuming compounding)
    mean_hourly_return = hourly_returns.mean()
    annualized_return = mean_hourly_return * year_multiplier  # ~8760 hours/year

    # Annualize volatility
    std_hourly_return = hourly_returns.std()
    annualized_volatility = std_hourly_return * np.sqrt(year_multiplier)

    # Sharpe ratio
    if annualized_volatility == 0:
        return np.nan  # Avoid division by zero
    sharpe = (annualized_return - risk_free_rate) / annualized_volatility

    return sharpe


def slugify_vaults(vaults: dict[VaultSpec, VaultRow]) -> list[VaultRow] | None:
    """Create slugs for a set of vaults.

    - Always give the primary slug to the vault that was created first.
    - Mutates VaultRow data in-place

    :param vaults:
        The vault metadata entries.

    """
    used_slugs: set[str] = set()

    def _get_creation_date(row: VaultRow) -> datetime.datetime:
        _detection_data = row.get("_detection_data")
        return _detection_data.first_seen_at

    def _slugify(vault_metadata) -> VaultRow:
        existing_slug = vault_metadata.get("vault_slug")
        if existing_slug:
            return

        name = vault_metadata.get("Name")
        share_token = vault_metadata.get("Share token")
        vault_address = vault_metadata["Address"]

        vault_slug = slugify_vault(
            name=name,
            symbol=share_token,
            address=vault_address,
            existing_slugs=used_slugs,
        )

        protocol_slug = slugify_protocol(vault_metadata["Protocol"])

        vault_metadata["vault_slug"] = vault_slug
        vault_metadata["protocol_slug"] = protocol_slug

        used_slugs.add(vault_slug)
        return vault_metadata

    first_vault = next(iter(vaults.values()))
    if "vault_slug" in first_vault:
        return None

    # Sort vaults by creation date
    # To always slugify in the same order
    vaults = sorted(vaults.values(), key=_get_creation_date)

    result = list(map(_slugify, vaults))
    return result


def calculate_lifetime_metrics(
    df: pd.DataFrame,
    vault_db: VaultDatabase | dict[VaultSpec, VaultRow],
    returns_column: str = "returns_1h",
) -> pd.DataFrame:
    """Calculate lifetime metrics for each vault in the provided DataFrame.

    - All-time returns
    - 3M returns, latest
    - 1M returns, latest
    - Volatility (3M)

    Lookback based on the last entry.

    :param vault_db:
        Pass all vaults or subset of vaults as VaultRows, or full VaultDatabase

    :return:
        DataFrame, one row per vault.
    """
    assert isinstance(vault_db, (VaultDatabase, dict)), f"Expected vault_db to be VaultDatabase, got {type(vault_db)}"
    assert isinstance(df.index, pd.DatetimeIndex)

    if isinstance(vault_db, VaultDatabase):
        vaults_by_id = vault_db.rows
    else:
        vaults_by_id = vault_db

    assert isinstance(vaults_by_id, dict), "vaults_by_id should be a dictionary of vault metadata"

    month_ago = df.index.max() - pd.Timedelta(days=30)
    three_months_ago = df.index.max() - pd.Timedelta(days=90)

    def process_vault_group(group):
        """Process a single vault group to calculate metrics

        :param group:
            Price DataFrame for a single vault
        ."""
        # Extract the group name (id_val)
        id_val = group["id"].iloc[0]

        # Sort by timestamp just to be safe
        # group = group.sort_index()

        # Extract vault metadata
        vault_spec = VaultSpec.parse_string(id_val, separator="-")
        vault_metadata: VaultRow = vaults_by_id.get(vault_spec)

        assert vault_metadata, f"Vault metadata not found for {id_val}. This vault is present in price data, but not in metadata entries. We have {len(vaults_by_id)} metadata entries."

        name = vault_metadata.get("Name")
        denomination = vault_metadata.get("Denomination")
        share_token = vault_metadata.get("Share token")
        normalised_denomination = normalise_token_symbol(denomination)
<<<<<<< HEAD
        denomination_slug = normalised_denomination.lowercase()
=======
        denomination_slug = normalised_denomination.lower()
>>>>>>> 39c02efd

        max_nav = group["total_assets"].max()
        current_nav = group["total_assets"].iloc[-1]
        chain_id = group["chain"].iloc[-1]

        fee_data: FeeData = vault_metadata.get("_fees")
        gross_fee_data = fee_data

        if fee_data is None:
            # Legacy, unit tests,etc.
            # _fees not in the exported pickle we use for testing
            fee_data = FeeData(
                fee_mode=VaultFeeMode.externalised,
                management=vault_metadata["Mgmt fee"],
                performance=vault_metadata["Perf fee"],
                deposit=vault_metadata.get("Deposit fee", 0),  # Rare: assume 0 if not explicitly set
                withdraw=vault_metadata.get("Withdrawal fee", 0),  # Rare: assume 0 if not explicitly set
            )

        fee_mode = fee_data.fee_mode
        net_fee_data = fee_data.get_net_fees()

        mgmt_fee = fee_data.management
        perf_fee = fee_data.performance
        deposit_fee = fee_data.deposit
        withdrawal_fee = fee_data.withdraw

        vault_address = vault_metadata["Address"]
        link = vault_metadata.get("Link")
        event_count = group["event_count"].iloc[-1]
        protocol = vault_metadata["Protocol"]
        risk = get_vault_risk(protocol, vault_address)
        risk_numeric = risk.value if isinstance(risk, VaultTechnicalRisk) else None

        notes = get_notes(vault_address)
        flags = vault_metadata.get("_flags", [])

        vault_slug = vault_metadata["vault_slug"]
        protocol_slug = vault_metadata["protocol_slug"]

        lockup = vault_metadata.get("_lockup", None)
        if pd.isna(lockup):
            # Clean up some legacy data
            lockup = None

        detection: ERC4262VaultDetection = vault_metadata["_detection_data"]
        features = sorted([f.name for f in detection.features])

        # Do we know fees for this vault
        known_fee = mgmt_fee is not None and perf_fee is not None

        # Calculate lifetime return using cumulative product approach
        with warnings.catch_warnings():
            # We may have severeal division by zero if the share price starts at 0
            warnings.simplefilter("ignore", RuntimeWarning)

            # 2) Ensure group index is monotonic and clean
            group = group.loc[~group.index.isna()].sort_index(kind="stable")

            lifetime_start_date = start_date = group.index[0]
            lifetime_end_date = end_date = group.index[-1]
            lifetime_samples = len(group)

            lifetime_return = group.iloc[-1]["share_price"] / group.iloc[0]["share_price"] - 1

            if known_fee:
                lifetime_return_net = calculate_net_profit(
                    start=start_date,
                    end=end_date,
                    share_price_start=group.iloc[0]["share_price"],
                    share_price_end=group.iloc[-1]["share_price"],
                    management_fee_annual=net_fee_data.management,
                    performance_fee=net_fee_data.performance,
                    deposit_fee=net_fee_data.deposit,
                    withdrawal_fee=net_fee_data.withdraw,
                    sample_count=len(group),
                )
            else:
                lifetime_return_net = None

            # Calculate CAGR
            # Get the first and last date
            age = years = (end_date - start_date).days / 365.25
            cagr = (1 + lifetime_return) ** (1 / years) - 1 if years > 0 else np.nan

            if known_fee:
                cagr_net = (1 + lifetime_return_net) ** (1 / years) - 1 if years > 0 else np.nan
            else:
                cagr_net = None

            three_months_start = group.index.asof(three_months_ago)
            last_three_months = group.loc[three_months_start:]

            one_month_start = group.index.asof(month_ago)
            last_month = group.loc[one_month_start:]
            one_month_end = last_month.index.max()

            # Calculate 3 months CAGR
            # Get the first and last date
            three_months_start = start_date = last_three_months.index.min()
            three_months_end = end_date = last_three_months.index.max()
            three_months_samples = len(last_three_months)

            # We need at least two data points and the start sample must fit into 90 days + buffer time range
            if len(last_three_months) >= 2 and (three_months_end - three_months_start) < pd.Timedelta(days=120):
                years = (end_date - start_date).days / 365.25

                returns_series = resample_returns(
                    last_three_months["returns_1h"],
                    freq="D",
                )

                three_month_returns = last_three_months.iloc[-1]["share_price"] / last_three_months.iloc[0]["share_price"] - 1

                three_months_cagr = (1 + three_month_returns) ** (1 / years) - 1 if years > 0 else np.nan

                if known_fee:
                    three_months_return_net = calculate_net_profit(
                        start=start_date,
                        end=end_date,
                        share_price_start=last_three_months.iloc[0]["share_price"],
                        share_price_end=last_three_months.iloc[-1]["share_price"],
                        management_fee_annual=net_fee_data.management,
                        performance_fee=net_fee_data.performance,
                        deposit_fee=net_fee_data.deposit,
                        withdrawal_fee=net_fee_data.withdraw,
                        sample_count=len(last_three_months),
                    )
                    three_months_cagr_net = (1 + three_months_return_net) ** (1 / years) - 1 if years > 0 else np.nan
                else:
                    three_months_return_net = None
                    three_months_cagr_net = None

                # Three months daily volatility, annualised
                daily_vol = returns_series.std()
                three_months_volatility = daily_vol * np.sqrt(365)

                three_months_sharpe = calculate_sharpe_ratio_from_returns(returns_series)
                three_months_sharpe_net = calculate_sharpe_ratio_from_returns(returns_series)

            else:
                # We have not collected data for the last three months,
                # because our stateful reader decided the vault is dead
                three_months_cagr = 0
                three_months_cagr_net = 0
                three_months_volatility = 0
                three_month_returns = 0
                three_months_return_net = 0
                three_months_sharpe_net = 0
                three_months_sharpe = 0

            start_date = last_month.index.min()
            end_date = last_month.index.max()

            # We need at least two data points and the start sample must fit into 90 days + buffer time range
            if len(last_month) >= 2 and (one_month_end - one_month_start) < pd.Timedelta(days=60):
                years = (end_date - start_date).days / 365.25

                one_month_returns = last_month.iloc[-1]["share_price"] / last_month.iloc[0]["share_price"] - 1
                one_month_cagr = (1 + one_month_returns) ** (1 / years) - 1 if years > 0 else np.nan

                one_month_start = start_date
                one_month_end = end_date
                one_month_samples = len(last_month)

                if known_fee:
                    one_month_returns_net = calculate_net_profit(
                        start=start_date,
                        end=end_date,
                        share_price_start=last_month.iloc[0]["share_price"],
                        share_price_end=last_month.iloc[-1]["share_price"],
                        management_fee_annual=net_fee_data.management,
                        performance_fee=net_fee_data.performance,
                        deposit_fee=net_fee_data.deposit,
                        withdrawal_fee=net_fee_data.withdraw,
                        sample_count=len(last_month),
                    )
                    one_month_cagr_net = (1 + one_month_returns_net) ** (1 / years) - 1 if years > 0 else np.nan
                else:
                    one_month_returns_net = None
                    one_month_cagr_net = None
                    one_month_start = one_month_end = one_month_samples = None

            else:
                # We have not collected data for the last month,
                # because our stateful reader decided the vault is dead
                one_month_cagr = 0
                one_month_returns = 0
                one_month_returns_net = 0
                one_month_cagr_net = 0
                one_month_start = one_month_end = one_month_samples = None

        fee_label = create_fee_label(fee_data)

        last_updated_at = group.index.max()
        last_updated_block = group.loc[last_updated_at]["block_number"]

        return pd.Series(
            {
                "name": name,
                "vault_slug": vault_slug,
                "protocol_slug": protocol_slug,
                "lifetime_return": lifetime_return,
                "lifetime_return_net": lifetime_return_net,
                "cagr": cagr,
                "cagr_net": cagr_net,
                "three_months_returns": three_month_returns,
                "three_months_returns_net": three_months_return_net,
                "three_months_cagr": three_months_cagr,
                "three_months_cagr_net": three_months_cagr_net,
                "three_months_sharpe": three_months_sharpe,
                "three_months_sharpe_net": three_months_sharpe_net,
                "three_months_volatility": three_months_volatility,
                "one_month_returns": one_month_returns,
                "one_month_returns_net": one_month_returns_net,
                "one_month_cagr": one_month_cagr,
                "one_month_cagr_net": one_month_cagr_net,
                "denomination": denomination,
                "normalised_denomination": normalised_denomination,
                "denomination_slug": denomination_slug,
                "share_token": share_token,
                "chain": get_chain_name(chain_id),
                "peak_nav": max_nav,
                "current_nav": current_nav,
                "years": age,
                "mgmt_fee": mgmt_fee,
                "perf_fee": perf_fee,
                "deposit_fee": deposit_fee,
                "withdraw_fee": withdrawal_fee,
                "fee_mode": fee_mode,
                "fee_internalised": fee_mode.is_internalised() if fee_mode else None,
                "gross_fees": gross_fee_data,
                "net_fees": net_fee_data,
                "fee_label": fee_label,
                "lockup": lockup,
                "event_count": event_count,
                "protocol": protocol,
                "risk": risk,
                "risk_numeric": risk_numeric,
                "id": id_val,
                "start_date": lifetime_start_date,
                "end_date": lifetime_end_date,
                "address": vault_spec.vault_address,
                "chain_id": vault_spec.chain_id,
                "stablecoinish": is_stablecoin_like(denomination),
                "last_updated_at": last_updated_at,
                "last_updated_block": last_updated_block,
                "features": features,
                "flags": flags,
                "notes": notes,
                "link": link,
                # Debug and diagnostics for sparse data
                "one_month_start": one_month_start,
                "one_month_end": one_month_end,
                "one_month_samples": one_month_samples,
                "three_months_start": three_months_start,
                "three_months_end": three_months_end,
                "three_months_samples": three_months_samples,
                "lifetime_start": lifetime_start_date,
                "lifetime_end": lifetime_end_date,
                "lifetime_samples": lifetime_samples,
            }
        )

    # Enable tqdm progress bar for pandas
    tqdm.pandas(desc="Calculating vault performance metrics")

    slugify_vaults(
        vaults=vaults_by_id,
    )

    # Use progress_apply instead of the for loop
    # results_df = df.groupby("id").progress_apply(process_vault_group)
    # Sort is needed for slug stability
    results_df = df.groupby("id", group_keys=False, sort=True).progress_apply(process_vault_group)

    # Reset index to convert the grouped results to a regular DataFrame
    results_df = results_df.reset_index(drop=True)

    return results_df


def clean_lifetime_metrics(
    lifetime_data_df: pd.DataFrame,
    broken_max_nav_value=99_000_000_000,
    lifetime_min_nav_threshold=100.00,
    max_annualised_return=3.0,  # 300% max return
    min_events=25,
    logger=print,
) -> pd.DataFrame:
    """Clean lifetime data so we have only valid vaults.

    - Filter out vaults that have broken records or never saw daylight
    - See :py:func:`calculate_lifetime_metrics`.

    :return:
        Cleaned lifetime dataframe
    """

    # Filter FRAX vault with broken interface
    lifetime_data_df = lifetime_data_df[~lifetime_data_df.index.isna()]

    # Filter out MAAT Stargate V2 USDT
    # Not sure what's going on with this one and other ones with massive returns.
    # Rebase token?
    # Consider 10,000x returns as "valid"
    lifetime_data_df = lifetime_data_df[lifetime_data_df["cagr"] < 10_000]

    # Filter out some vaults that report broken NAV
    broken_mask = lifetime_data_df["peak_nav"] > broken_max_nav_value
    logger(f"Vault entries with too high NAV values filtered out: {len(lifetime_data_df[broken_mask])}")
    lifetime_data_df = lifetime_data_df[~broken_mask]

    # Filter out some vaults that have too little NAV (ATH NAV)
    broken_mask = lifetime_data_df["peak_nav"] <= lifetime_min_nav_threshold
    logger(f"Vault entries with too small ATH NAV values filtered out: {len(lifetime_data_df[broken_mask])}")
    lifetime_data_df = lifetime_data_df[~broken_mask]

    # Filter out with too HIGH CAGR
    broken_mask = lifetime_data_df["cagr"] >= max_annualised_return
    logger(f"Vaults abnormally high returns: {len(lifetime_data_df[broken_mask])}")
    lifetime_data_df = lifetime_data_df[~broken_mask]

    # Filter out some vaults that have not seen many deposit and redemptions
    broken_mask = lifetime_data_df["event_count"] < min_events
    logger(f"Vault entries with too few deposit and redeem events (min {min_events}) filtered out: {len(lifetime_data_df[broken_mask])}")
    lifetime_data_df = lifetime_data_df[~broken_mask]
    return lifetime_data_df


def combine_return_columns(
    gross: pd.Series,
    net: pd.Series,
    new_line=" ",
    mode: Literal["percent", "usd"] = "percent",
    profit_presentation: Literal["split", "net_only"] = "split",
):
    """Create combined net / (gross) returns column for display.

    E.g. 8.3% (10.5%)

    :param gross:
        Gross returns series

    :param net:
        Net returns series

    :return:
        Combined string series
    """

    assert gross.index.equals(net.index), f"Gross and net series must have the same index {len(gross)} != {len(net)}"

    def _format_combined_percent(g, n):
        match profit_presentation:
            case "split":
                if n is not None and pd.isna(n) == False:
                    return f"{n:.1%}{new_line}({g:.1%})"
                else:
                    return f"---{new_line}({g:.1%})"
            case "net_only":
                if n is not None and pd.isna(n) == False:
                    return f"{n:.1%} (n)"
                else:
                    if g and pd.isna(g) == False:
                        return f"{g:.1%} (g)"
                    else:
                        return "---"

    def _format_combined_usd(g, n):
        if n:
            return f"{n:,.0f}{new_line}({g:,.0f})"
        else:
            return f"---{new_line}({g:.0f})"

    if mode == "percent":
        _format_combined = _format_combined_percent
    else:
        _format_combined = _format_combined_usd

    return pd.Series([_format_combined(g, n) for g, n in zip(gross, net)], index=gross.index)


def format_lifetime_table(
    df: pd.DataFrame,
    add_index=False,
    add_address=False,
    add_share_token=False,
    drop_blacklisted=True,
    profit_presentation: Literal["split", "net_only"] = "split",
) -> pd.DataFrame:
    """Format table for human readable output.

    See :py:func:`calculate_lifetime_metrics`

    :param add_index:
        Add 1, 2, 3... index column

    :param add_address:
        Add address as a separate column.

        For vault address list copy-pasted.

    :param drop_blacklisted:
        Remove vaults we have manually flagged as troublesome.

    :return:
        Human readable data frame
    """

    df = df.copy()

    if drop_blacklisted:
        df = df.loc[df["risk"] != VaultTechnicalRisk.blacklisted]

    del df["start_date"]  # We have Age

    df["cagr"] = combine_return_columns(
        gross=df["cagr"],
        net=df["cagr_net"],
        profit_presentation=profit_presentation,
    )

    df["lifetime_return"] = combine_return_columns(
        gross=df["lifetime_return"],
        net=df["lifetime_return_net"],
        profit_presentation=profit_presentation,
    )

    df["three_months_cagr"] = combine_return_columns(
        gross=df["three_months_cagr"],
        net=df["three_months_cagr_net"],
        profit_presentation=profit_presentation,
    )

    # df["three_months_returns"] = combine_return_columns(
    #    gross=df["three_months_returns"],
    #    net=df["three_months_returns_net"],
    # )

    df["one_month_cagr"] = combine_return_columns(
        gross=df["one_month_cagr"],
        net=df["one_month_cagr_net"],
        profit_presentation=profit_presentation,
    )

    # df["one_month_returns"] = combine_return_columns(
    #    gross=df["one_month_returns"],
    #    net=df["one_month_returns_net"],
    # )

    df["current_nav"] = combine_return_columns(
        gross=df["peak_nav"],
        net=df["current_nav"],
        mode="usd",
    )

    def _str_enum_set(v: set[VaultFlag] | list[VaultFlag] | None) -> str:
        if v is None or pd.isna(v):
            return ""
        return ", ".join(str(val) for val in v)

    df["three_months_volatility"] = df["three_months_volatility"].apply(lambda x: f"{x:.1%}")
    df["three_months_sharpe"] = df["three_months_sharpe"].apply(lambda x: f"{x:.1f}")
    df["event_count"] = df["event_count"].apply(lambda x: f"{x:,}")
    df["risk"] = df["risk"].apply(lambda x: x.get_risk_level_name() if x is not None else "Unknown")
    df["lockup"] = df["lockup"].apply(lambda x: f"{x.days}" if pd.notna(x) else "---")
    df["flags"] = df["flags"].apply(_str_enum_set)

    def _del(x):
        if x in df.columns:
            del df[x]
        return x

    # Combined to fee_label
    _del("mgmt_fee")
    _del("perf_fee")
    _del("deposit_fee")
    _del("withdraw_fee")

    # Combined
    _del("cagr_net")
    _del("lifetime_return_net")
    _del("three_months_cagr_net")
    _del("three_months_returns_net")
    _del("one_month_returns")
    _del("one_month_cagr_net")
    _del("one_month_returns_net")
    _del("three_months_sharpe_net")
    _del("three_months_returns")
    _del("peak_nav")
    _del("address")
    _del("chain_id")
    _del("end_date")
    _del("risk_numeric")
    _del("stablecoinish")
    _del("last_updated_at")
    _del("last_updated_block")
    _del("features")
    _del("fee_mode")
    _del("fee_internalised")
    _del("gross_fees")
    _del("net_fees")
    _del("index")

    # Time range diagnostics variables
    _del("one_month_start")
    _del("one_month_end")
    _del("one_month_samples")
    _del("three_months_start")
    _del("three_months_end")
    _del("three_months_samples")
    _del("lifetime_start")
    _del("lifetime_end")
    _del("lifetime_samples")
    _del("vault_slug")
    _del("protocol_slug")

    _del("normalised_denomination")
    _del("denomination_slug")

    if not add_share_token:
        _del("share_token")
    else:
        df = df.rename(columns={"share_token": "Share token"})

    df = df.rename(
        columns={
            "cagr": "Lifetime return ann. (net / gross)",
            "lifetime_return": "Lifetime return abs. (net / gross)",
            # "three_months_returns": "3M return abs. (net / gross)",
            "three_months_cagr": "3M return ann. (net / gross)",
            "three_months_volatility": "3M volatility",
            "three_months_sharpe": "3M sharpe",
            # "one_month_returns": "1M return abs. (net / gross)",
            "one_month_cagr": "1M return ann. (net / gross)",
            "event_count": "Deposit events",
            "current_nav": "TVL USD (current / peak)",
            "years": "Age (years)",
            "denomination": "Denomination",
            "chain": "Chain",
            "protocol": "Protocol",
            "risk": "Risk",
            # "end_date": "Latest deposit",
            "name": "Name",
            "lockup": "Lock up est. days",
            "fee_label": "Fees (mgmt / perf / dep / with)",
            "flags": "Flags",
            "notes": "Notes",
            "id": "id",
            "link": "Link",
        }
    )

    # Check for manual humbling
    for c in df.columns:
        if c != "id":
            assert c[0].isupper() or c[0].isdigit(), f"Did not properly human label lifetime table column: {c}"

    if add_index:
        df.insert(0, "#", range(1, len(df) + 1))
        df = df.set_index("#")
    else:
        df = df.set_index("Name")

    if add_address:
        df["Address"] = df["id"].apply(lambda x: x.split("-")[1])

    return df


@dataclass(frozen=True, slots=True)
class VaultReport:
    """One vault data analysed"""

    vault_metadata: dict

    #: Rolling returns chart
    rolling_returns_chart: Figure

    #: Performance table
    #:
    #: Needs to have quantstats installed
    # performance_metrics_df: pd.DataFrame | None

    performance_stats: PerformanceStats

    daily_returns: pd.Series
    hourly_returns: pd.Series

    #: All hourly columns
    hourly_df: pd.DataFrame


def analyse_vault(
    vault_db: VaultDatabase,
    prices_df: pd.DataFrame,
    spec: VaultSpec,
    returns_col: str = "returns_1h",
    logger=print,
    chart_frequency: Literal["hourly", "daily"] = "daily",
) -> VaultReport | None:
    """Create charts and tables to analyse a vault performance.

    - We plot our annualised 1 month rolling returns on the chart, to see how vaults move in the direction of the markets, or what kind of outliers there are

    :param vault_db:
        Database of all vault metadata

    :param price_df:
        Cleaned price and returns data for all vaults.

        Can be be in any time frame.

    :param id:
        Vault chain + address to analyse, e.g. "1-0x1234567890abcdef1234567890abcdef12345678"

    :param chart_frequency:
        Do we plot based on daily or hourly datapoints.

        Hourly data has too many points, chocking Plotly.

    :return:
        Analysis report to display.

        None if the vault does not have price data.
    """
    returns_df = prices_df

    id = spec.as_string_id()

    vault_metadata = vault_db.get(spec)
    if vault_metadata is None:
        assert vault_metadata, f"Vault with id {spec} not found in vault database"

    chain_name = get_chain_name(spec.chain_id)
    name = vault_metadata["Name"]
    subtitle = f"{vault_metadata['Symbol']} / {vault_metadata['Denomination']} {vault_metadata['Address']} on {chain_name}, on {vault_metadata['Protocol']} protocol"

    # Use cleaned returns data and resample it to something useful
    vault_df = returns_df.loc[returns_df["id"] == id]

    vault_df = forward_fill_vault(vault_df)

    cleaned_price_series = vault_df["share_price"]
    cleaned_price_series = cleaned_price_series
    daily_prices = cleaned_price_series.resample("D").last()  # Take last price of each day
    daily_returns = daily_prices.dropna().pct_change().dropna()

    hourly_prices = cleaned_price_series.resample("h").last()  # Take last price of each day
    hourly_returns = hourly_prices.dropna().pct_change().dropna()

    # logger(f"Examining vault {name}: {id}, having {len(returns_series):,} raw returns, {len(hourly_returns):,} hourly and {len(daily_returns):,} daily returns")
    nav_series = vault_df["total_assets"]

    # Uncleaned share price that may contain abnormal return values
    price_series = vault_df["share_price"]

    # Calculate cumulative returns (what $1 would grow to)
    # cumulative_returns = (1 + hourly_returns).cumprod()

    if len(price_series) < 2:
        # f"Price data must have at least two rows: {vault_df}"
        return None

    start_share_price = vault_df["share_price"].iloc[0]
    end_share_price = vault_df["share_price"].iloc[-1]
    logger(f"Share price movement: {start_share_price:.4f} {vault_df.index[0]} -> {end_share_price:.4f} {vault_df.index[-1]}")

    # Create figure with secondary y-axis
    fig = make_subplots(specs=[[{"secondary_y": True}]])

    if chart_frequency == "daily":
        price_series = price_series.resample("D").last()  # Resample to daily prices
        nav_series = nav_series.resample("D").last()  # Resample NAV to daily
    else:
        # Assume default data is hourly
        pass

    # Add cumulative returns trace on a separate y-axis (share same axis as share price)
    # fig.add_trace(
    #    go.Scatter(x=cumulative_returns.index, y=cumulative_returns.values, name="Cumulative returns (cleaned)", line=dict(color="darkgreen", width=4), opacity=0.75),
    #     secondary_y=False,
    # )

    # Add share price trace on primary y-axis
    fig.add_trace(
        go.Scatter(x=price_series.index, y=price_series.values, name="Share Price", line=dict(color="green", width=4), opacity=0.75),
        secondary_y=False,
    )

    # Add NAV trace on secondary y-axis
    fig.add_trace(
        go.Scatter(x=nav_series.index, y=nav_series.values, name="TVL", line=dict(color="blue", width=4), opacity=0.75),
        secondary_y=True,
    )

    # Set titles and labels
    fig.update_layout(
        title=dict(text=f"{name}: Cumulative returns, TVL and share price<br><sub>{subtitle}</sub>", x=0.5, xanchor="center", y=0.95),
        hovermode="x unified",
        template=pio.templates.default,
        showlegend=True,
        legend=dict(orientation="h", yanchor="bottom", y=1.05, xanchor="center", x=0.5),
        margin=dict(t=150),
    )

    # Set y-axes titles
    fig.update_yaxes(title_text=f"Share Price ({vault_metadata['Denomination']})", secondary_y=False)
    fig.update_yaxes(title_text=f"TVL ({vault_metadata['Denomination']})", secondary_y=True)

    performance_stats = calc_stats(daily_prices)
    performance_stats.name = name

    return VaultReport(
        vault_metadata=vault_metadata,
        rolling_returns_chart=fig,
        performance_stats=performance_stats,
        daily_returns=daily_returns,
        hourly_returns=hourly_returns,
        hourly_df=vault_df,
    )


def calculate_performance_metrics_for_all_vaults(
    vault_db: VaultDatabase,
    prices_df: pd.DataFrame,
    logger=print,
    lifetime_min_nav_threshold=100.00,
    broken_max_nav_value=99_000_000_000,
    cagr_too_high=10_000,
    min_events=25,
) -> pd.DataFrame:
    """Calculate performance metrics for each vault.

    - Only applicable to stablecoin vaults as cleaning units are in USD
    - Clean up idle vaults that have never seen enough events to be considered active
    - Calculate lifetime returns, CAGR, NAV, etc.
    - Filter out results with abnormal values

    :return:
        DataFrame with lifetime metrics for each vault, indexed by vault name.
    """

    vaults_by_id = {f"{vault['_detection_data'].chain}-{vault['_detection_data'].address}": vault for vault in vault_db.values()}

    # Numpy complains about something
    # - invalid value encountered in reduce
    # - Boolean Series key will be reindexed to match DataFrame index.
    with warnings.catch_warnings():
        warnings.simplefilter("ignore", UserWarning)
        warnings.simplefilter("ignore", RuntimeWarning)
        lifetime_data_df = calculate_lifetime_metrics(
            prices_df,
            vaults_by_id,
            returns_column="returns_1h",
        )

    lifetime_data_df = lifetime_data_df.sort_values(by="cagr", ascending=False)
    lifetime_data_df = lifetime_data_df.set_index("name")

    assert not lifetime_data_df.index.duplicated().any(), f"There are duplicate ids in the index: {lifetime_data_df.index}"

    # Verify we no longer have duplicates
    # display(lifetime_data_df.index)
    assert not lifetime_data_df.index.dropna().duplicated().any(), f"There are still duplicate names in the index: {lifetime_data_df.index}"
    logger("Successfully made all vault names unique by appending chain information")

    logger(f"Calculated lifetime data for {len(lifetime_data_df):,} vaults")
    logger("Sample entrys of lifetime data:")

    #
    # Clean data
    #

    # Filter FRAX vault with broken interface
    lifetime_data_df = lifetime_data_df[~lifetime_data_df.index.isna()]

    # Filter out MAAT Stargate V2 USDT
    # Not sure what's going on with this one and other ones with massive returns.
    # Rebase token?
    # Consider 10,000x returns as "valid"
    lifetime_data_df = lifetime_data_df[lifetime_data_df["cagr"] < cagr_too_high]

    # Filter out some vaults that report broken NAV
    broken_mask = lifetime_data_df["peak_nav"] > broken_max_nav_value
    logger(f"Vault entries with too high NAV values filtered out: {len(lifetime_data_df[broken_mask])}")
    lifetime_data_df = lifetime_data_df[~broken_mask]

    # Filter out some vaults that have too little NAV (ATH NAV)
    broken_mask = lifetime_data_df["peak_nav"] <= lifetime_min_nav_threshold
    logger(f"Vault entries with too small ATH NAV values filtered out: {len(lifetime_data_df[broken_mask])}")
    lifetime_data_df = lifetime_data_df[~broken_mask]

    # Filter out some vaults that have not seen many deposit and redemptions
    broken_mask = lifetime_data_df["event_count"] < min_events
    logger(f"Vault entries with too few deposit and redeem events (min {min_events}) filtered out: {len(lifetime_data_df[broken_mask])}")
    lifetime_data_df = lifetime_data_df[~broken_mask]

    return lifetime_data_df


def format_vault_database(
    vault_db: VaultDatabase,
    index=True,
) -> pd.DataFrame:
    """Format vault database for human readable output.

    :param vault_db:
        Vault database to format

    :return:
        DataFrame with vault metadata, with human readable columns
    """

    rows = vault_db.rows
    data = list(rows.values())
    df = pd.DataFrame(data)

    # Build useful columns out of raw pickled Python data
    # _detection_data contains entries as ERC4262VaultDetection class
    entry: ERC4262VaultDetection
    df["Chain"] = df["_detection_data"].apply(lambda entry: get_chain_name(entry.chain))
    df["Protocol identified"] = df["_detection_data"].apply(lambda entry: entry.is_protocol_identifiable())
    df["Stablecoin denominated"] = df["_denomination_token"].apply(lambda token_data: is_stablecoin_like(token_data["symbol"]) if pd.notna(token_data) else False)
    df["ERC-7540"] = df["_detection_data"].apply(lambda entry: entry.is_erc_7540())
    df["ERC-7575"] = df["_detection_data"].apply(lambda entry: entry.is_erc_7575())
    df["Fee detected"] = df.apply(lambda row: (row["Mgmt fee"] is not None) or (row["Perf fee"] is not None), axis=1)
    # Event counts
    df["Deposit count"] = df["_detection_data"].apply(lambda entry: entry.deposit_count)
    df["Redeem count"] = df["_detection_data"].apply(lambda entry: entry.redeem_count)
    df["Total events"] = df["Deposit count"] + df["Redeem count"]
    df["Mgmt fee"] = df["Mgmt fee"].fillna("<unknown>")
    df["Perf fee"] = df["Mgmt fee"].fillna("<unknown>")
    df["Age"] = native_datetime_utc_now() - df["First seen"]
    df["NAV"] = df["NAV"].astype("float64")
    if index:
        df = df.sort_values(["Chain", "Address"])
        df = df.set_index(["Chain", "Address"])
    return df


def format_vault_header(vault_row: pd.Series) -> pd.Series:
    """Format vault header for human readable output.

    See :py:func:`format_vault_database`

    :return:
        DataFrame with formatted performance metrics
    """

    assert isinstance(vault_row, pd.Series), f"vault_row must be a pandas Series, got {type(vault_row)}"

    keys = [
        "Name",
        "Chain",
        "Address",
        "Denomination",
        "NAV",
        "First seen",
        "Total events",
        "Age",
    ]

    return vault_row[keys]


def format_ffn_performance_stats(
    report: PerformanceStats,
    prefix_series: pd.Series | None = None,
) -> pd.Series:
    """Format FFN report for human readable output.

    - Return a Series with formatted performance metrics
    - Multiple series can be combined to a comparison table

    :param prefix_data:
        Extra header data to insert.

    :param report:
        FFN performance report to format

    :return:
        DataFrame with formatted performance metrics
    """
    assert isinstance(report, PerformanceStats), f"report must be an instance of PerformanceStats, got {type(report)}"

    # Get the keys
    stat_definitions = report._stats()

    def _format(k, f, raw):
        # if rf is a series print nan
        if k == "rf" and not isinstance(raw, float):
            return np.nan
        elif f is None:
            return raw
        elif f == "p":
            return fmtp(raw)
        elif f == "n":
            return fmtn(raw)
        elif f == "dt":
            return raw.strftime("%Y-%m-%d")
        else:
            raise NotImplementedError("unsupported format %s" % f)

    keys = []
    values = []
    for key, name, typ in stat_definitions:
        if not name:
            continue
        keys.append(name)
        raw = getattr(report, key, "")
        values.append(_format(key, typ, raw))

    data_series = pd.Series(values, index=keys)

    if prefix_series is not None:
        return pd.concat([prefix_series, data_series])
    else:
        return data_series


def cross_check_data(
    vault_db: VaultDatabase,
    prices_df: pd.DataFrame,
    printer=print,
) -> int:
    """Check that VaultDatabase has metadata for all price_df vaults and vice versa.

    :return:
        Number of problem entries.

        Should be zero.
    """

    vault_db_entries = set(k.as_string_id() for k in vault_db.keys())

    prices_df_ids = set(prices_df["chain"].astype(str) + "-" + prices_df["address"].astype(str))

    errors = 0
    for entry in prices_df_ids:
        if entry not in vault_db_entries:
            printer(f"Price data has entry {entry} that is not in vault database")
            errors += 1

    return errors


def calculate_daily_returns_for_all_vaults(df_work: pd.DataFrame) -> pd.DataFrame:
    """Calculate daily returns for each vault in isolation"""

    # Group by chain and address, then resample and forward fill

    df_work = df_work.set_index("timestamp")

    result_dfs = []
    for (chain_val, addr_val), group in df_work.groupby(["chain", "address"]):
        # Resample this group to daily frequency and forward fill
        resampled = group.resample("D").last()

        # Calculate daily returns
        resampled["daily_returns"] = resampled["share_price"].pct_change(fill_method=None).fillna(0)

        # Add back the groupby keys as they'll be dropped during resampling
        resampled["chain"] = chain_val
        resampled["address"] = addr_val

        result_dfs.append(resampled)

    # Concatenate all the processed groups
    df_result = pd.concat(result_dfs)

    return df_result


def calculate_hourly_returns_for_all_vaults(df_work: pd.DataFrame) -> pd.DataFrame:
    """Calculate hourly returns for each vault in isolation"""

    # Group by chain and address, then resample and forward fill

    assert isinstance(df_work, pd.DataFrame)
    assert isinstance(df_work.index, pd.DatetimeIndex), "DataFrame index must be a DatetimeIndex"

    result_dfs = []
    for (chain_val, addr_val), group in df_work.groupby(["chain", "address"]):
        # Resample this group to daily frequency and forward fill
        resampled = group.resample("D").last()

        # Calculate daily returns
        resampled["returns_1h"] = resampled["share_price"].pct_change(fill_method=None).fillna(0)

        # Add back the groupby keys as they'll be dropped during resampling
        resampled["chain"] = chain_val
        resampled["address"] = addr_val

        result_dfs.append(resampled)

    # Concatenate all the processed groups
    df_result = pd.concat(result_dfs)

    return df_result


def display_vault_chart_and_tearsheet(
    vault_spec: VaultSpec,
    vault_db: VaultDatabase,
    prices_df: pd.DataFrame,
    render=True,
):
    """Render a chart and tearsheet for a single vault.

    - Use in notebooks

    :param render;
        Disable rendering in tests
    """

    from IPython.display import display, HTML

    vault_report = analyse_vault(
        vault_db=vault_db,
        prices_df=prices_df,
        spec=vault_spec,
        chart_frequency="daily",
        logger=lambda x: None,
    )

    chain_name = get_chain_name(vault_spec.chain_id)
    vault_name = vault_report.vault_metadata["Name"]

    title = HTML(f"<h2>Vault {vault_name} ({chain_name}): {vault_spec.vault_address})</h2><br>")

    if render:
        display(title)

    # Display returns figur
    returns_chart_fig = vault_report.rolling_returns_chart

    if render:
        returns_chart_fig.show()

    # Check raw montly share price numbers for each vault
    hourly_price_df = vault_report.hourly_df
    last_price_at = hourly_price_df.index[-1]
    last_price = hourly_price_df["share_price"].asof(last_price_at)
    last_block = hourly_price_df["block_number"].asof(last_price_at)
    month_ago = last_price_at - pd.DateOffset(months=1)
    month_ago_price = hourly_price_df["share_price"].asof(month_ago)
    month_ago_block = hourly_price_df["block_number"].asof(month_ago)

    # Price may be NA if vault is less than month old
    # assert not pd.isna(month_ago_price), f"Vault {vault_spec.chain_id}-{vault_spec.vault_address}: no price data for month ago {month_ago} found, last price at {last_price_at} is {last_price}"

    data = {
        "Vault": f"{vault_name} ({chain_name})",
        "Last price at": last_price_at,
        "Last price": last_price,
        "Block last price": f"{month_ago_block:,}",
        "Month ago": month_ago,
        "Block month ago": f"{month_ago_block:,}",
        "Month ago price": month_ago_price,
        "Monthly change %": (last_price - month_ago_price) / month_ago_price * 100,
    }

    df = pd.Series(data)
    # display(df)

    # Display FFN stats
    performance_stats = vault_report.performance_stats
    if performance_stats is not None:
        stats_df = format_ffn_performance_stats(performance_stats)

        multi_column_df = format_series_as_multi_column_grid(stats_df)

        # display(stats_df)
        out_table = HTML(multi_column_df.to_html(float_format="{:,.2f}".format, index=True))
        if render:
            display(out_table)
    else:
        if render:
            print(f"Vault {vault_spec.chain_id}-{vault_spec.vault_address}: performance metrics not available, is quantstats library installed?")


def export_lifetime_row(row: pd.Series) -> dict:
    """Export lifetime metrics row to a fully JSON-serializable dict.

    - Recursively handles nested dicts, lists, tuples, sets, and dataclasses.
    - Normalizes pandas, numpy, datetime, and custom types.
    - Preserves legacy fee field names.
    """

    def _serialize(value):
        # Check for NaT first, before any isinstance checks
        # (pd.NaT can match isinstance checks for datetime/Timestamp)
        if value is pd.NaT:
            return None
        # Numpy scalar
        if isinstance(value, (np.floating, np.integer)):
            return value.item()
        # Pandas timestamp
        if isinstance(value, pd.Timestamp):
            return value.isoformat()
        # Datetime (naive or aware)
        if isinstance(value, datetime.datetime):
            return value.isoformat()
        # Timedelta types
        if isinstance(value, (pd.Timedelta, datetime.timedelta)):
            return value.total_seconds()
        # Custom enum-like risk object
        if isinstance(value, VaultTechnicalRisk):
            return value.get_risk_level_name()
        # Dataclass -> dict then recurse
        if is_dataclass(value):
            return {k: _serialize(v) for k, v in asdict(value).items()}
        # Mapping types
        if isinstance(value, dict):
            return {str(k): _serialize(v) for k, v in value.items()}
        # Sequence / set types (exclude strings/bytes)
        if isinstance(value, (list, tuple, set)):
            return [_serialize(v) for v in value]
        # Pandas Series/DataFrame: convert to dict or list
        if isinstance(value, pd.Series):
            return _serialize(value.to_dict())
        if isinstance(value, pd.DataFrame):
            return [_serialize(rec) for rec in value.to_dict(orient="records")]
        if isinstance(value, Enum):
            return value.value

        # Na-like scalar (NaN, None, etc.)
        if pd.isna(value):
            return None

        if isinstance(value, float):
            if math.isinf(value):
                # JSON cannot handle inf
                return None

        return value

    out = {k: _serialize(v) for k, v in row.to_dict().items()}

    # Legacy field mappings
    out["management_fee"] = out.get("mgmt_fee")
    out["performance_fee"] = out.get("perf_fee")

    # Legacy compatibility: if mgmt fee missing, nullify deposit/withdraw fees
    if out.get("mgmt_fee") is None:
        out["deposit_fee"] = None
        out["withdraw_fee"] = None

    return out<|MERGE_RESOLUTION|>--- conflicted
+++ resolved
@@ -591,11 +591,7 @@
         denomination = vault_metadata.get("Denomination")
         share_token = vault_metadata.get("Share token")
         normalised_denomination = normalise_token_symbol(denomination)
-<<<<<<< HEAD
-        denomination_slug = normalised_denomination.lowercase()
-=======
         denomination_slug = normalised_denomination.lower()
->>>>>>> 39c02efd
 
         max_nav = group["total_assets"].max()
         current_nav = group["total_assets"].iloc[-1]
